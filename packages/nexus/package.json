--- conflicted
+++ resolved
@@ -37,12 +37,8 @@
     "@types/lowdb": "1.0.11",
     "graphql": "^16.6.0",
     "nexus": "^1.3.0",
-<<<<<<< HEAD
-    "typescript": "^5",
+    "typescript": "^5.1.3",
     "shx": "^0.3.4"
-=======
-    "typescript": "^5.1.3"
->>>>>>> d070e457
   },
   "files": [
     "dist"

--- conflicted
+++ resolved
@@ -16,11 +16,7 @@
   },
   "dependencies": {
     "@graphql-tools/merge": "6.x",
-<<<<<<< HEAD
-    "@paljs/plugins": "2.5.11",
-=======
     "@paljs/plugins": "2.5.12",
->>>>>>> 7b657d3c
     "@prisma/client": "2.x",
     "apollo-server": "2.x",
     "graphql": "15.x",

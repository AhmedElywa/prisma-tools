--- conflicted
+++ resolved
@@ -35,14 +35,9 @@
     "@types/node": "18.15.3",
     "@types/prettier": "^2.7.2",
     "@apollo/server": "^4.5.0",
-<<<<<<< HEAD
-    "graphql": "^16.5.0",
-    "typescript": "^5",
+    "graphql": "^16.6.0",
+    "typescript": "^5.0.2",
     "shx": "^0.3.4"
-=======
-    "graphql": "^16.6.0",
-    "typescript": "^5.0.2"
->>>>>>> d070e457
   },
   "files": [
     "dist"
